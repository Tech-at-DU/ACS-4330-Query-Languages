# FEW 2.9 React Review

<!-- > -->

Any type of front end client can connect to a GraphQL backend server. We will be using React.

React is a library for creating user interfaces. It is one of the most popular web frameworks.

It's efficient and has a great workflow, developer experience and community.

<!-- > -->

## Class Learning Objectives/Competencies

1. We would build a simple React app.
2. Build and use a reusable component
3. Use fundamental features JSX, State and Props
4. Build an app that works with a public API using use fetch to load data
5. Use Hooks

<!-- > -->

## Review

<!-- > -->

Discuss:

- What is a subscription in GraphQL?
- What features/functionalities are GraphQL subscriptions best used for?
- How are Subscriptions implemented in a JavaScript environment?

<!-- > -->

Write a GraphQL Subscription operation(schema and resolver) that notifies clients when a new book is created

```js
 type Book {
    id: ID!
    title: String!
    pages: Int
    chapters: Int
    authors: [Author!]!
}
type Author {
    id: ID!
    name: String!
    books: [Book!]!
}

type Query {
  books: [Book!]
  book(id: ID!): Book
  authors: [Author!]
}
type Mutation {
  book(title: String!, authors: [String!]!, pages: Int, chapters: Int): Book!
}
```

<!-- > -->

## Overview

<!-- > -->

The React library has several core features let's take a look at those:

- Components
- JSX
- ReactDOM

<!-- > -->

### Components

<!-- > -->

Components are the foundational building block of React Applications. Most often a component represents a view.

<<<<<<< HEAD
Components are composable. Components can be nested within other components. Complex components are made from smaller less complex components.
=======
- Components return [JSX](#jsx) and handle user events using event handlers.
- Components can have children(a component shown inside another) or be the child to another component.
- The App (in the App.js) component in a React Project is the base or parent component for all other components.
- Components in React can either be Functional components or Class Components
- When we write React Compnents we shpuld target making them Simple, Stateful(where needed) and easily reusable throughout the application.
- Each **Class based** component has several lifecycle methods that can be used at particular times. Some of the commonly used ones are:

| LifeCycle Method | When it's called |
| ----------- | ----------- |
| [`constructor()`](https://reactjs.org/docs/react-component.html#constructor) | When component is being created and inserted into the DOM |
| [`render()`](https://reactjs.org/docs/react-component.html#render) | When component is being created and inserted into the DOM(rendered) and when it being re-rendered or updated. It is a required method. |
| [`componentDidMount()`](https://reactjs.org/docs/react-component.html#componentdidmount) |  After the component is rendered |
| [`componentDidUpdate()`](https://reactjs.org/docs/react-component.html#componentdidupdate) | After a component updates|
| [`componentWillUnmount()`](https://reactjs.org/docs/react-component.html#componentwillunmount) | Before a component is destroyed. It is a clean up method.|

![React Lifecyle methods](https://reactjs.org/docs/react-component.html)
>>>>>>> c1ab1284

<!-- > -->

- A component can be written as a function or a class.
- A component must return JSX
- Components can contain other components.

<!-- > -->

Example component

```JS
function Header(props) {
	return (
		<h1>{props.title}</h1>
	)
}
```

<!-- > -->

### JSX

<!-- > -->

- JSX is an extension of the JavaScript language.
- JSX uses an HTML like syntax based on XML
- JSX is translated to HTML
- We use JSX to render our views

<!-- > -->

JSX example:

```JS
function Header(props) {
	return (
		<header>
			<h1 className="Header-title">{props.title}</h1>
			<p className="Header-subtitle">{props.subtitle}</p>
			<PostDate date={props.date} />
		</header>
	)
}
```

<!-- > -->

### ReactDOM

<!-- > -->

React uses a virtual DOM to increase effeciency. The virtual DOM is managed through `ReactDOM`. 

Since the virtual DOM is used to generate the real DOM you should never modify the DOM directly with JS! Instead make changes only via components. 

<small>Read [here](https://reactjs.org/docs/faq-internals.html) for more on the Virtual DOM</small>

<!-- > -->

Putting these all together, here's a very simple React block of code with these three features. This code will show a simple form with a button that reads 'Click Me'.

Check out the comments for some more details:

```js
//Import React and ReactDOM librariea
import React from 'react';
import ReactDOM from 'react-dom';


// Create a simple React Functional component named App
const App = () => {
    //declaring a variable for use within the JSX block
    const buttonText = 'Click Me';

    // A JSX block. The App component here returns a block of JSX for display
    // JSX uses similar tags like with HTML. Take note of the important differences in syntax here
    return (
        <div>

            {/* Notice the use of "className" attribute instead of "class"
             * the use of "htmlFor" instead of "for"
             */}

            <label className="label" htmlFor="name">Enter Name:</label>
            <input id="name" type="text" />
            
            {/*
            * Inline styling also has a different syntax
            * notice the html attribute 'background-color' is written as camel case 'backgroundColor'
            */}
            <button style={{backgroundColor:'blue', color: 'white'}}>

            {/*
            * Referencing a variable in JSX we make use of curly braces around the variable name
            * In this example we refrence the {buttonText} variable we declared before
            */}

                {buttonText}
            </button>
        </div>
    );
}

// ReactDOM - the renderer - takes the component and renders it to the DOM
ReactDOM.render(
    <App />,
    document.getElementById('root')
)
```

<!-- > -->

### Props

<!-- > -->

Props are values passed into a component from outside. It essentially allows for communication between a parent component and its child component. Use props to configure a component.

<!-- > -->

Every component receives props as a parameter. Keys on the props object are assigned via attributes where the component is defiend.  

<!-- > -->

```JS
function Title(props) {
	return (
		<h1>{props.title}</h1>
	)
}

function Header() {
	return (
		<header>
			<Title title="Hello World!" />
		</header>
	)
} 
```

<!-- > -->

- The parent component provides data/information and the child consumes that data/information.

<!-- > -->

Let's look at an example.

<!-- > -->

In this example, we would be using two components namely : `App`(parent component) and `Message`(child component). The `Message` component will be receiving props `header` and `text` from the parent `App` component.

<!-- > -->

Again, go through the comments for more details:

```js
// import libraries. Destructure Component to enable creating Class based React components
import React, { Component } from "react";
import ReactDOM from "react-dom";

/*
* This example creates Class-Based React Components. It follows the class defintion syntax for ES6 classes
* In writing a class component we have to make sure the compnent inherits(extends) 
* from the Component class avaliable by default in the react library
* Components can be referred to in other components using the syntax <ComponentName/>
* In this example, the Message component is referred to in its parent component with </Message>
*/

// create the App Component
class App extends Component {
  
  // the render method is used to return a block a JSX. 
  // It is an important method in class based React compnents
  render() {
      return (
          <div>
          {/* The App component here sends a text and header prop with their respective values*/}
          <Message text="Sending text prop" header="Header Prop"/>
          </div>
      );

  }
}

// create the Message component
class Message extends Component {
    
  render() {
      return (
          <div className="ui message">
            {/* 
            * The header and text prop sent from the App component is consumed here in the Message component
            * Their values are available on the this.props object
            */}
              <div className="header">{this.props.header}</div>
              <p>{this.props.text}</p>
          </div>
      );

  }
}
// The ReactDOM renderer looks into the html document for the element with id whose id is "root"
ReactDOM.render(
    <App />,
  document.getElementById('root')
);
```

<!-- > -->

### State

<!-- > -->

Components can hold values internally this is called state.
The State system in React is all about managing data inside of a component. 

The state of a component controls it's appearance since a component will render when it's state changes. 

<!-- > -->

State can be used with class based components and it stored on `this.state` within the component. 

State can be used with function based components using the `useState` hook. 

<!-- > -->

```js
/*
* This examples uses the browser's native geolocation object
* to fetch the latitude of of a current positon
*
*/

class App extends Component {
  // the state object is initialized in the constructor of the class
  constructor(props) {
    super(props);
    // the state object is usually defualted to a reasonable value. In this case, the null value
    // initialising the state object is the only time we do direct assignment to this.state
    this.state = { lat: null };

    window.navigator.geolocation.getCurrentPosition(
      position => {
        // update the state object with latittude using setState
        this.setState({lat: position.coords.latitude})
      },
      (err) => console.log(err)
    );
  }
  
  render() {
    return (
      <div>
        Latitude: {this.state.lat}
      </div>
    )
  }
}
```

<!-- > -->

<<<<<<< HEAD


```js
import { useState, useEffect } from 'react'

function App(props) {
	const [lat, setLat] = useState(undefined)

	useEffect(() => {
		window.navigator.geolocation.getCurrentPosition(
      position => {
        // update the state object with latittude using setState
        setLat({lat: position.coords.latitude})
      },
      (err) => console.log(err)
    )
	}, [lat])

	return (
		<div>
			Latitude: {lat}
		</div>
	)
}
```

<!-- > -->

=======
### Hooks

Handling state and implementing operations **similar** to the [lifecycle methods](https://reactjs.org/docs/react-component.html) in Functional React Components takes a different approach.
The Hooks system in React takes charge of this approach. Some popular Hook mehtods are:

- `useState()` : gives access to state in a functional component
- `useEffect()` : helps implement some similar operations to the lifecycle methods
- `useRef()` : creates 'ref' in a functional component

#### useState

 The code snippet below show a simple implementation of the `useState` method. Check the comments for more details.

```js
// import the useState method from the library
import React, { useState } from 'react';

function Example() {
  // Initialization: Declare a new state variable, which we'll call "count"
  /*
  * whenever we call useState(), we get back an array with exactly two items.
  * First item = the piece of state; Second item = setter function used to update state
  * Destructure two items from the useState function with Array destructuring
  * here the state value= count, setter = setCount
  * set default value of count to 0
  */
  const [count, setCount] = useState(0);

  return (
    <div>
    {/* Referencing the state value {count} */}
      <p>You clicked {count} times</p>
      {/* updating state: call setter function - setCount() - on button click to update state value */}
      <button onClick={() => setCount(count + 1)}>
        Click me
      </button>
    </div>
  );
}
```

#### useEffect

 The code snippet below shows a simple implementation of the `useEffect()` method.

```js
//  import the useEffect method from the react library
import React, { useState, useEffect } from 'react';

function Example() {
  const [count, setCount] = useState(0);

  // Similar to componentDidMount and componentDidUpdate:
  useEffect(() => {
    // Update the document title using the browser API
    document.title = `You clicked ${count} times`;
  });

  return (
    <div>
      <p>You clicked {count} times</p>
      <button onClick={() => setCount(count + 1)}>
        Click me
      </button>
    </div>
  );
}
```

<!-- > -->
>>>>>>> c1ab1284
## Generating a new React Project

<!-- > -->

Follow these 

- `npx create-react-app <project-name>`
- Start your app with `yarn start`

<!-- > -->

## Challenge

<!-- > -->

The challenge today is to build a React App that fetches weather data from a public API.

The app gets zip code from its users and returns data with weather details of the area with that zip code.

<!-- > -->

We would be using the free and easy to use [OpenWeatherMap.org](https://openweathermap.org/) API

To get started:

- create a new React Project `npx create-react-app search-weather`
- Go to <https://openweathermap.org>
- Make an account or sign in to your account
- Go to settings > API Keys
- Generate an API Key
- create a `.env` file in the root of your new project directory
- Paste your newly generated API Key into your `.env` file
  - It should follow this format `REACT_APP_MY_VAR=some_value_123`
  
  For example:

  ```env
  REACT_APP_WEATHER_API_KEY=<your-api-key-here>
  ```

<!-- > -->
### Create Component - APP.js

We would first create an App component that displays an input field.
In your project folder the `src/App.js` include this piece of code. Take note of the comments for more details

```js
import React, {Component} from 'react'

// ! Get your own API key !
const apikey = process.env.REACT_APP_WEATHER_API_KEY

class App extends React.Component {

    constructor(props){
      super(props)

      //initialize state
      this.state = {
                    inputValue: '94010', // Used to store value entered in the input field - the zip  value
                    weatherData: null, // Used to store the data loaded from the weather API
                }
    }

     render() {
        return (
            <div className="container">
            
            <div className= "segment">
                <form className ="form" }>
                    <div className= "field">
                        <label>Input Zip Code</label>
                      {/** 
                      This pattern is called controlled component patterm
                      * used for input and other form elements 
                      * Set the value of the input to a value held in component's state
                      * Set the value held in component state when a change occurs(onChange) at the input
                      * the OnChange method is a event handle available in React and is called everytime a change occurs on our input element  
                      */}
                        <input type="text" 
                        value= {this.state.inputValue} 
                        onChange={(e)=> this.setState({inputValue: e.target.value})}/>
                    </div>
                    
                </form>
            </div>
        </div>
        )
     }
}

export default App;

```

<!-- > -->
### Render the Weather Details - Async (fetch, async, await)

`Async` and `await` are keywords that are used for Promises in JavaScript.

- The `Async` keyword identifies an asyncronous function. An `Async` function always returns a Promise!

- The `await` keyword only works within an `Async` function. Use await at the beginning of any expression that would return a Promise. JavaScript will wait at that line until the Promise resolves.

The syntax for using Async/Await looks like so:

```js
  const AsyncFuntion = async () => {

    // wait until promise resolves
    let result = await promise
  }

```

The Fetch API provides a global `fetch()` method that provides an easy way to fetch data asynchronously across the HTTP network.

We would be using this method here to fetch data when we make an API request to our weather API.

Update your `App.js` file to include a `handleFormSubmit` method, a fetch request and a `renderWeather` method
that displays the details of the fetched data:

```js
import { Component } from "react";

class App extends Component {
  constructor(props) {
    super(props);

    //initialize state

    this.state = {
      inputValue: "94010", // Used to store value entered in the input field - the zip  value
      weatherData: null, // Used to store the data loaded from the weather API
    };
  }
  // this method is called when the form is submitted and 
  // it is triggered by the onSubmit eventhandler <form onSubmit={this.handleFormSubmit}>
  async handleFormSubmit(e) {
    e.preventDefault();
    // ! Get your own API key !
    const apikey = process.env.REACT_APP_WEATHER_API_KEY;
    // Get the zip from the input
    const zip = this.state.inputValue;
    // Form an API request URL with the apikey and zip
    const url = `https://api.openweathermap.org/data/2.5/weather?zip=${zip},us&appid=${apikey}`;

    // make a GET request from the weather API
    const response = await fetch(url);
    // convert the data from JSON to a Javascript Object with json() method
    const data = await response.json();
    // If the request was successful assign the data to component state weatherData
    this.setState({ weatherData: data });
  }

  renderWeather() {
    if (this.state.weatherData === null) {
      // If there is no data return this
      return <div>Oops! No weather Data here... </div>
    }

    console.log(this.state.weatherData);
    // Take the weather data apart to more easily populate the component
    const { main, description, icon } = this.state.weatherData.weather[0];
    const {
      temp,
      pressure,
      humidity,
      temp_min,
      temp_max,
    } = this.state.weatherData.main;

    return (
      <div>
        <div>Title: {main}</div>
        <div>Desc: {description}</div>
        <div>Icon: {icon}</div>
        <div>Temp: {temp}</div>
        <div>Pressure: {pressure}</div>
        <div>Humidity: {humidity}</div>
        <div>
          Temp Min: {temp_min} Max:{temp_max}
        </div>
      </div>
    );
  }

  render() {
    return (
      <div className="container">
        <div className="segment">
                      {/** 
                      * the onSubmit method is a event handle available in React and is called everytime the form is submitted  
                      */}
          <form className="form" onSubmit={(e) => this.handleFormSubmit(e)}>
            <div className="field">
              <label>Input Zip Code</label>
                     {/** 
                      This pattern is called controlled component patterm
                      * used for input and other form elements 
                      * Set the value of the input to a value held in component's state
                      * Set the value held in component state when a change occurs(onChange) at the input
                      * the onChange method is a event handle available in React and is called everytime a change occurs on our input element  
                      */}
              <input
                type="text"
                value={this.state.inputValue}
                onChange={(e) => this.setState({ inputValue: e.target.value })}
              />
            </div>
          </form>
        </div>
      </div>
    );
  }
}

export default App;

```
<!-- > -->

### Create a child component - Weather.js

Right now, all the work for fetching and rendering data is handled by one component - `<App/`. Remember we mentioned components should be simple and reusable.

Your next challenge will be make sure that there is a new component - `<Weather/>` - to handle loading and displaying weather details. See starter code below.

- Create a new file `Weather.js`. This file will contain the Weather component and load and display the weather data
- Import the `Weather` component into `App.js`
- Display the `<Weather/>` compnent in `App.js`

```js
  /*
  * Weather.js file
  * This file contains the Weather  component
  *
  */
  import { Component } from "react";

  class Weather extends Component {
    constructor(props){
      super(props)
      // todo: initialiaze state here. Remember this component will have to 
      // support the values in state - this.state.InputValue and this.state.weatherData
      this.state = {}
    }
    render() {
      // todo: write code for loading and displaying weather details here
    }
    
  }

  // export the component as a module
  export default Weather;
```

```js
  /*
  * App.js file
  * This file contains the App parent component
  *
  */
  import { Component } from "react";
  //import Weather component into App.js
  import Weather from "./weather";

  class App extends Component {

    constructor(props){
      super(props)
      // todo: initialise state here where necessary
    }

    render() {
      // todo: Display the Weather Component with its props

      return(
        <div>
          <Weather/>
        </div>
      );
    }
    
  }

  
  export default App;
```
<!-- > -->

### Stretch Challenges

Finish up the [Node + GraphQL](https://www.howtographql.com/graphql-js/1-getting-started/) tutorial and build the following functionalities off the completed version:

- Implement a functionality on your GraphQL Server that allows your users add comments to the links
- Implement a functionality on your GraphQL Server that allows users to upvote comments

<!-- > -->

## After Class

Time to start working on the frontend of hacker news!

Start working on the React + Apollo tutorial: https://www.howtographql.com/react-apollo/0-introduction/

- Complete the following chapters by next class: `Introduction`, `Getting Started`, `Queries: Loading Links`


## Resources

- <https://reactjs.org/tutorial/tutorial.html>
- [Component Lifecycle](https://reactjs.org/docs/react-component.html)
- [Hooks](https://reactjs.org/docs/hooks-intro.html)
- [Async/await](https://javascript.info/async-await)
- [Using Fetch](https://developer.mozilla.org/en-US/docs/Web/API/Fetch_API/Using_Fetch)
- [Array Destructuring](https://developer.mozilla.org/en-US/docs/Web/JavaScript/Reference/Operators/Destructuring_assignment)<|MERGE_RESOLUTION|>--- conflicted
+++ resolved
@@ -78,9 +78,7 @@
 
 Components are the foundational building block of React Applications. Most often a component represents a view.
 
-<<<<<<< HEAD
 Components are composable. Components can be nested within other components. Complex components are made from smaller less complex components.
-=======
 - Components return [JSX](#jsx) and handle user events using event handlers.
 - Components can have children(a component shown inside another) or be the child to another component.
 - The App (in the App.js) component in a React Project is the base or parent component for all other components.
@@ -97,7 +95,6 @@
 | [`componentWillUnmount()`](https://reactjs.org/docs/react-component.html#componentwillunmount) | Before a component is destroyed. It is a clean up method.|
 
 ![React Lifecyle methods](https://reactjs.org/docs/react-component.html)
->>>>>>> c1ab1284
 
 <!-- > -->
 
@@ -363,7 +360,6 @@
 
 <!-- > -->
 
-<<<<<<< HEAD
 
 
 ```js
@@ -392,7 +388,6 @@
 
 <!-- > -->
 
-=======
 ### Hooks
 
 Handling state and implementing operations **similar** to the [lifecycle methods](https://reactjs.org/docs/react-component.html) in Functional React Components takes a different approach.
@@ -463,7 +458,6 @@
 ```
 
 <!-- > -->
->>>>>>> c1ab1284
 ## Generating a new React Project
 
 <!-- > -->
