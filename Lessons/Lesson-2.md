--- conflicted
+++ resolved
@@ -121,17 +121,10 @@
 
 ```python
 type MyType {
-<<<<<<< HEAD
-  favNumbers: [Int!]  # Might be: null, [], [1,4,7] (Could be null but nulls not allowed in array)
-  favFoods: [String!]! # [], ["a", "b"] (can't be null and nulls not allowed in array)
-  favWebsites: [URL]! # [], ["http://", null] (can't be null, but nulls are allowed in array)
-  favFavs: [Favs]     # null, [], [Fav1, null Fav2] (Might be null, could contain nulls)
-=======
-  favNumbers: [Int!] # null, [], [1,4,7] No nulls allowed [1,null,7]
-  favFoods: [String!]! # [], ["a", "b"] Not null, or ["a", null]
+  favNumbers: [Int!] # null, [], [1,4,7] No nulls [1,null,7]
+  favFoods: [String!]! # [], ["a", "b"] Not null, ["a", null]
   favWebsites: [URL]! # [], ["http://", null], not null 
-  favFavs: [Favs] # null, [], [Fav1, null Fav2] (where Favs is a type)
->>>>>>> 5f1d705b
+  favFavs: [Favs] # null, [], [Fav1, null Fav2]
 }
 ```
 
